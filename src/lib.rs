//! A lock-free, eventually consistent, concurrent multi-value map.
//!
//! This map implementation allows reads and writes to execute entirely in parallel, with no
//! implicit synchronization overhead. Reads never take locks on their critical path, and neither
//! do writes assuming there is a single writer (multi-writer is possible using a `Mutex`), which
//! significantly improves performance under contention.
//!
//! The trade-off exposed by this module is one of eventual consistency: writes are not visible to
//! readers except following explicit synchronization. Specifically, readers only see the
//! operations that preceeded the last call to `WriteHandle::refresh` by a writer. This lets
//! writers decide how stale they are willing to let reads get. They can refresh the map after
//! every write to emulate a regular concurrent `HashMap`, or they can refresh only occasionally to
//! reduce the synchronization overhead at the cost of stale reads.
//!
//! For read-heavy workloads, the scheme used by this module is particularly useful. Writers can
//! afford to refresh after every write, which provides up-to-date reads, and readers remain fast
//! as they do not need to ever take locks.
//!
//! The map is multi-value, meaning that every key maps to a *collection* of values. This
//! introduces some memory cost by adding a layer of indirection through a `Vec` for each value,
//! but enables more advanced use. This choice was made as it would not be possible to emulate such
//! functionality on top of the semantics of this map (think about it -- what would the operational
//! log contain?).
//!
//! To faciliate more advanced use-cases, each of the two maps also carry some customizeable
//! meta-information. The writers may update this at will, and when a refresh happens, the current
//! meta will also be made visible to readers. This could be useful, for example, to indicate what
//! time the refresh happened.
//!
//! # Examples
//!
//! Single-reader, single-writer
//!
//! ```
//! // new will use the default HashMap hasher, and a meta of ()
//! // note that we get separate read and write handles
//! // the read handle can be cloned to have more readers
//! let (book_reviews_r, mut book_reviews_w) = evmap::new();
//!
//! // review some books.
//! book_reviews_w.insert("Adventures of Huckleberry Finn",    "My favorite book.");
//! book_reviews_w.insert("Grimms' Fairy Tales",               "Masterpiece.");
//! book_reviews_w.insert("Pride and Prejudice",               "Very enjoyable.");
//! book_reviews_w.insert("The Adventures of Sherlock Holmes", "Eye lyked it alot.");
//!
//! // at this point, reads from book_reviews_r will not see any of the reviews!
//! assert_eq!(book_reviews_r.len(), 0);
//! // we need to refresh first to make the writes visible
//! book_reviews_w.refresh();
//! assert_eq!(book_reviews_r.len(), 4);
//! // reads will now return Some() because the map has been initialized
//! assert_eq!(book_reviews_r.get_and("Grimms' Fairy Tales", |rs| rs.len()), Some(1));
//!
//! // remember, this is a multi-value map, so we can have many reviews
//! book_reviews_w.insert("Grimms' Fairy Tales",               "Eh, the title seemed weird.");
//! book_reviews_w.insert("Pride and Prejudice",               "Too many words.");
//!
//! // but again, new writes are not yet visible
//! assert_eq!(book_reviews_r.get_and("Grimms' Fairy Tales", |rs| rs.len()), Some(1));
//!
//! // we need to refresh first
//! book_reviews_w.refresh();
//! assert_eq!(book_reviews_r.get_and("Grimms' Fairy Tales", |rs| rs.len()), Some(2));
//!
//! // oops, this review has a lot of spelling mistakes, let's delete it.
//! // empty deletes *all* reviews (though in this case, just one)
//! book_reviews_w.empty("The Adventures of Sherlock Holmes");
//! // but again, it's not visible to readers until we refresh
//! assert_eq!(book_reviews_r.get_and("The Adventures of Sherlock Holmes", |rs| rs.len()), Some(1));
//! book_reviews_w.refresh();
//! assert_eq!(book_reviews_r.get_and("The Adventures of Sherlock Holmes", |rs| rs.len()), None);
//!
//! // look up the values associated with some keys.
//! let to_find = ["Pride and Prejudice", "Alice's Adventure in Wonderland"];
//! for book in &to_find {
//!     let reviewed = book_reviews_r.get_and(book, |reviews| {
//!         for review in reviews {
//!             println!("{}: {}", book, review);
//!         }
//!     });
//!     if reviewed.is_none() {
//!         println!("{} is unreviewed.", book);
//!     }
//! }
//!
//! // iterate over everything.
//! book_reviews_r.for_each(|book, reviews| {
//!     for review in reviews {
//!         println!("{}: \"{}\"", book, review);
//!     }
//! });
//! ```
//!
//! Reads from multiple threads are possible by cloning the `ReadHandle`.
//!
//! ```
//! use std::thread;
//! let (book_reviews_r, mut book_reviews_w) = evmap::new();
//!
//! // start some readers
//! let readers: Vec<_> = (0..4).map(|_| {
//!     let r = book_reviews_r.clone();
//!     thread::spawn(move || {
//!         loop {
//!             let l = r.len();
//!             if l == 0 {
//!                 thread::yield_now();
//!             } else {
//!                 // the reader will either see all the reviews,
//!                 // or none of them, since refresh() is atomic.
//!                 assert_eq!(l, 4);
//!                 break;
//!             }
//!         }
//!     })
//! }).collect();
//!
//! // do some writes
//! book_reviews_w.insert("Adventures of Huckleberry Finn",    "My favorite book.");
//! book_reviews_w.insert("Grimms' Fairy Tales",               "Masterpiece.");
//! book_reviews_w.insert("Pride and Prejudice",               "Very enjoyable.");
//! book_reviews_w.insert("The Adventures of Sherlock Holmes", "Eye lyked it alot.");
//! // expose the writes
//! book_reviews_w.refresh();
//!
//! // you can read through the write handle
//! assert_eq!(book_reviews_w.len(), 4);
//!
//! // the original read handle still works too
//! assert_eq!(book_reviews_r.len(), 4);
//!
//! // all the threads should eventually see .len() == 4
//! for r in readers.into_iter() {
//!     assert!(r.join().is_ok());
//! }
//! ```
//!
//! If multiple writers are needed, the `WriteHandle` must be protected by a `Mutex`.
//!
//! ```
//! use std::thread;
//! use std::sync::{Arc, Mutex};
//! let (book_reviews_r, mut book_reviews_w) = evmap::new();
//!
//! // start some writers.
//! // since evmap does not support concurrent writes, we need
//! // to protect the write handle by a mutex.
//! let w = Arc::new(Mutex::new(book_reviews_w));
//! let writers: Vec<_> = (0..4).map(|i| {
//!     let w = w.clone();
//!     thread::spawn(move || {
//!         let mut w = w.lock().unwrap();
//!         w.insert(i, true);
//!         w.refresh();
//!     })
//! }).collect();
//!
//! // eventually we should see all the writes
//! while book_reviews_r.len() < 4 { thread::yield_now(); };
//!
//! // all the threads should eventually finish writing
//! for w in writers.into_iter() {
//!     assert!(w.join().is_ok());
//! }
//! ```
//!
//! # Implementation
//!
//! Under the hood, the map is implemented using two regular `HashMap`s, an operational log,
//! epoch counting, and some pointer magic. There is a single pointer through which all readers
//! go. It points to a `HashMap`, which the readers access in order to read data. Every time a read
//! has accessed the pointer, they increment a local epoch counter, and they update it again when
//! they have finished the read (see #3 for more information). When a write occurs, the writer
//! updates the other `HashMap` (for which there are no readers), and also stores a copy of the
//! change in a log (hence the need for `Clone` on the keys and values). When
//! `WriteHandle::refresh` is called, the writer, atomically swaps the reader pointer to point to
//! the other map. It then waits for the epochs of all current readers to change, and then replays
//! the operational log to bring the stale map up to date.
//!
//! Since the implementation uses regular `HashMap`s under the hood, table resizing is fully
//! supported. It does, however, also mean that the memory usage of this implementation is
//! approximately twice of that of a regular `HashMap`, and more if writes rarely refresh after
//! writing.
//!
//! # Small Vector Optimization
//!
//! By default, the value-set for each key in the map uses the `smallvec` crate to keep a
//! maximum of one element stored inline with the map, as opposed to separately heap-allocated
//! with a plain `Vec`. Operations such as `Fit` and `Replace` will automatically switch
//! back to the inline storage if possible. This is ideal for maps that mostly use one
//! element per key, as it can improvate memory locality with less indirection.
//!
//! If this is undesirable, simple set:
//!
//! ```toml
//! default-features = false
//! ```
//!
//! in the `evmap` dependency entry, and `Vec` will always be used internally.
//!
//! Note that this will also opt out of the `hashbrown` dependency, which is usually preferred,
//! so add that back with:
//!
//! ```toml
//! features = ["hashbrown"]
//! ```
//!
#![deny(missing_docs)]

<<<<<<< HEAD
extern crate rahashmap;

#[cfg(feature = "smallvec")]
extern crate smallvec;
=======
/// Re-export default FxHash hash builder from `hashbrown`
#[cfg(feature = "hashbrown")]
pub type FxHashBuilder = hashbrown::hash_map::DefaultHashBuilder;
>>>>>>> f5b7200d

use std::collections::hash_map::RandomState;
use std::fmt;
use std::hash::{BuildHasher, Hash};
use std::sync::{atomic, Arc, Mutex};

mod inner;
use crate::inner::Inner;

pub(crate) type Epochs = Arc<Mutex<Vec<Arc<atomic::AtomicUsize>>>>;

/// Unary predicate used to retain elements.
///
/// The arguments to the predicate function are the current value in the value-set, and `true` if
/// this is the first value in the value-set on the second map, or `false` otherwise.
pub struct Predicate<V>(pub(crate) Box<dyn FnMut(&V, bool) -> bool + Send + Sync>);

impl<V> Predicate<V> {
    /// Evaluate the predicate for the given element
    #[inline]
    pub fn eval(&mut self, value: &V, reset: bool) -> bool {
        (*self.0)(value, reset)
    }
}

impl<V> PartialEq for Predicate<V> {
    #[inline]
    fn eq(&self, other: &Self) -> bool {
        &*self.0 as *const _ == &*other.0 as *const _
    }
}

impl<V> Eq for Predicate<V> {}

impl<V> fmt::Debug for Predicate<V> {
    fn fmt(&self, f: &mut fmt::Formatter) -> fmt::Result {
        f.debug_tuple("Predicate")
            .field(&format_args!("{:p}", &*self.0 as *const _))
            .finish()
    }
}

/// A pending map operation.
///
/// Note that this enum should be considered
/// [non-exhaustive](https://github.com/rust-lang/rust/issues/44109).
#[derive(PartialEq, Eq, Debug)]
// TODO: #[non_exhaustive]
// https://github.com/rust-lang/rust/issues/44109
pub enum Operation<K, V> {
    /// Replace the set of entries for this key with this value.
    Replace(K, V),
    /// Add this value to the set of entries for this key.
    Add(K, V),
    /// Remove this value from the set of entries for this key.
    Remove(K, V),
    /// Remove the value set for this key.
    Empty(K),
    /// Drop a key at a random index
    EmptyRandom(usize),
    /// Remove all values in the value set for this key.
    Clear(K),
    /// Remove all values for all keys.
    ///
    /// Note that this will iterate once over all the keys internally.
    Purge,
    /// Retains all values matching the given predicate.
    Retain(K, Predicate<V>),
    /// Shrinks a value-set to it's minimum necessary size, freeing memory
    /// and potentially improving cache locality if the `smallvec` feature is used.
    ///
    /// If no key is given, all value-sets will shrink to fit.
    Fit(Option<K>),
    /// Reserves capacity for some number of additional elements in a value-set,
    /// or creates an empty value-set for this key with the given capacity if
    /// it doesn't already exist.
    ///
    /// This can improve performance by pre-allocating space for large value-sets.
    Reserve(K, usize),
}

mod write;
pub use crate::write::WriteHandle;

mod read;
pub use crate::read::{ReadHandle, ReadHandleFactory};

pub mod shallow_copy;
pub use crate::shallow_copy::ShallowCopy;

/// Options for how to initialize the map.
///
/// In particular, the options dictate the hashing function, meta type, and initial capacity of the
/// map.
pub struct Options<M, S>
where
    S: BuildHasher,
{
    meta: M,
    hasher: S,
    capacity: Option<usize>,
}

impl Default for Options<(), RandomState> {
    fn default() -> Self {
        Options {
            meta: (),
            hasher: RandomState::default(),
            capacity: None,
        }
    }
}

impl<M, S> Options<M, S>
where
    S: BuildHasher,
{
    /// Set the initial meta value for the map.
    pub fn with_meta<M2>(self, meta: M2) -> Options<M2, S> {
        Options {
            meta,
            hasher: self.hasher,
            capacity: self.capacity,
        }
    }

    /// Set the hasher used for the map.
    pub fn with_hasher<S2>(self, hash_builder: S2) -> Options<M, S2>
    where
        S2: BuildHasher,
    {
        Options {
            meta: self.meta,
            hasher: hash_builder,
            capacity: self.capacity,
        }
    }

    /// Set the initial capacity for the map.
    pub fn with_capacity(self, capacity: usize) -> Options<M, S> {
        Options {
            meta: self.meta,
            hasher: self.hasher,
            capacity: Some(capacity),
        }
    }

    /// Create the map, and construct the read and write handles used to access it.
    #[allow(clippy::type_complexity)]
    pub fn construct<K, V>(self) -> (ReadHandle<K, V, M, S>, WriteHandle<K, V, M, S>)
    where
        K: Eq + Hash + Clone,
        S: BuildHasher + Clone,
        V: Eq + ShallowCopy,
        M: 'static + Clone,
    {
        let epochs = Default::default();
        let inner = if let Some(cap) = self.capacity {
            Inner::with_capacity_and_hasher(self.meta, cap, self.hasher)
        } else {
            Inner::with_hasher(self.meta, self.hasher)
        };

        let mut w_handle = inner.clone();
        w_handle.mark_ready();
        let r = read::new(inner, Arc::clone(&epochs));
        let w = write::new(w_handle, epochs, r.clone());
        (r, w)
    }
}

/// Create an empty eventually consistent map.
///
/// Use the [`Options`](./struct.Options.html) builder for more control over initialization.
#[allow(clippy::type_complexity)]
pub fn new<K, V>() -> (
    ReadHandle<K, V, (), RandomState>,
    WriteHandle<K, V, (), RandomState>,
)
where
    K: Eq + Hash + Clone,
    V: Eq + ShallowCopy,
{
    Options::default().construct()
}

/// Create an empty eventually consistent map with meta information.
///
/// Use the [`Options`](./struct.Options.html) builder for more control over initialization.
#[allow(clippy::type_complexity)]
pub fn with_meta<K, V, M>(
    meta: M,
) -> (
    ReadHandle<K, V, M, RandomState>,
    WriteHandle<K, V, M, RandomState>,
)
where
    K: Eq + Hash + Clone,
    V: Eq + ShallowCopy,
    M: 'static + Clone,
{
    Options::default().with_meta(meta).construct()
}

/// Create an empty eventually consistent map with meta information and custom hasher.
///
/// Use the [`Options`](./struct.Options.html) builder for more control over initialization.
#[allow(clippy::type_complexity)]
pub fn with_hasher<K, V, M, S>(
    meta: M,
    hasher: S,
) -> (ReadHandle<K, V, M, S>, WriteHandle<K, V, M, S>)
where
    K: Eq + Hash + Clone,
    V: Eq + ShallowCopy,
    M: 'static + Clone,
    S: BuildHasher + Clone,
{
    Options::default()
        .with_hasher(hasher)
        .with_meta(meta)
        .construct()
}

// test that ReadHandle isn't Sync
// waiting on https://github.com/rust-lang/rust/issues/17606
//#[test]
//fn is_not_sync() {
//    use std::sync;
//    use std::thread;
//    let (r, mut w) = new();
//    w.insert(true, false);
//    let x = sync::Arc::new(r);
//    thread::spawn(move || { drop(x); });
//}<|MERGE_RESOLUTION|>--- conflicted
+++ resolved
@@ -197,26 +197,9 @@
 //! ```
 //!
 //! in the `evmap` dependency entry, and `Vec` will always be used internally.
-//!
-//! Note that this will also opt out of the `hashbrown` dependency, which is usually preferred,
-//! so add that back with:
-//!
-//! ```toml
-//! features = ["hashbrown"]
-//! ```
-//!
 #![deny(missing_docs)]
 
-<<<<<<< HEAD
 extern crate rahashmap;
-
-#[cfg(feature = "smallvec")]
-extern crate smallvec;
-=======
-/// Re-export default FxHash hash builder from `hashbrown`
-#[cfg(feature = "hashbrown")]
-pub type FxHashBuilder = hashbrown::hash_map::DefaultHashBuilder;
->>>>>>> f5b7200d
 
 use std::collections::hash_map::RandomState;
 use std::fmt;
